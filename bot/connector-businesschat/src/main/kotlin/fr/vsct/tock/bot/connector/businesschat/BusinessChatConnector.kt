--- conflicted
+++ resolved
@@ -20,10 +20,7 @@
 import fr.vsct.tock.bot.connector.ConnectorBase
 import fr.vsct.tock.bot.connector.ConnectorCallback
 import fr.vsct.tock.bot.connector.ConnectorData
-<<<<<<< HEAD
-=======
 import fr.vsct.tock.bot.connector.businesschat.model.common.MessageType
->>>>>>> 501fc13e
 import fr.vsct.tock.bot.connector.businesschat.model.common.ReceivedModel
 import fr.vsct.tock.bot.connector.businesschat.model.input.BusinessChatConnectorImageMessage
 import fr.vsct.tock.bot.connector.businesschat.model.input.BusinessChatConnectorListPickerMessage
@@ -48,11 +45,11 @@
  * @param businessId your organization Business ID
  */
 internal class BusinessChatConnector(
-        private val path: String,
-        private val connectorId: String,
-        private val businessId: String
+    private val path: String,
+    private val connectorId: String,
+    private val businessId: String
 ) :
-        ConnectorBase(BusinessChatConnectorProvider.connectorType) {
+    ConnectorBase(BusinessChatConnectorProvider.connectorType) {
 
     private val logger = KotlinLogging.logger { }
     private val cspBusinessChatClient: CSPBusinessChatClient get() = injector.provide()
@@ -95,19 +92,12 @@
                                     val listPickerChoice = cspBusinessChatClient.receiveListPickerChoice(message)
                                     if (listPickerChoice != null) {
                                         controller.handle(
-<<<<<<< HEAD
-                                                event,
-                                                ConnectorData(
-                                                        BusinessChatConnectorCallback(connectorId)
-                                                )
-=======
                                             SendSentence(
                                                 applicationId = connectorId,
                                                 playerId = PlayerId(message.sourceId, PlayerType.user),
                                                 recipientId = PlayerId(message.destinationId, PlayerType.bot),
                                                 text = listPickerChoice.text
                                             )
->>>>>>> 501fc13e
                                         )
                                     }
                                 } else {
