--- conflicted
+++ resolved
@@ -51,11 +51,7 @@
 
         val updateDate = state.lastUpdate
         val value2 = NumberValue(2)
-<<<<<<< HEAD
-
-=======
         Thread.sleep(1)
->>>>>>> e6e062bc
         state.changeValue(entity, value2)
 
         assertEquals(value2, state.value?.value)
